import pytest

from yoyodyne import collators, dataconfig, datasets


@pytest.mark.parametrize(
    ["arch", "has_features", "has_target", "expected_separate_features"],
    [
        ("feature_invariant_transformer", True, True, False),
        ("feature_invariant_transformer", True, False, False),
        ("lstm", True, True, False),
        ("lstm", False, True, False),
        ("lstm", True, False, False),
        ("lstm", False, False, False),
        ("pointer_generator_lstm", True, True, True),
        ("pointer_generator_lstm", False, True, False),
        ("pointer_generator_lstm", True, False, True),
        ("pointer_generator_lstm", False, False, False),
        ("transducer", True, True, True),
        ("transducer", False, True, False),
        ("transducer", True, False, True),
        ("transducer", False, False, False),
        ("transformer", True, True, False),
        ("transformer", False, True, False),
        ("transformer", True, False, False),
        ("transformer", False, False, False),
    ],
)
def test_get_collator(
<<<<<<< HEAD
=======
    make_trivial_tsv_file,
>>>>>>> c148eb8c
    arch,
    has_features,
    has_target,
    expected_separate_features,
<<<<<<< HEAD
    make_trivial_tsv_file,
):
=======
):
    filename = make_trivial_tsv_file
>>>>>>> c148eb8c
    config = dataconfig.DataConfig(
        features_col=3 if has_features else 0,
        target_col=2 if has_target else 0,
    )
<<<<<<< HEAD
    index = indexes.IndexFeatures if has_features else indexes.IndexNoFeatures
    dataset = datasets.BaseDataset(make_trivial_tsv_file, config, index=index)
=======
    dataset = datasets.get_dataset(filename, config)
>>>>>>> c148eb8c
    collator = collators.Collator(
        dataset,
        arch,
    )
    assert collator.has_target == has_target
    assert collator.separate_features == expected_separate_features<|MERGE_RESOLUTION|>--- conflicted
+++ resolved
@@ -27,31 +27,18 @@
     ],
 )
 def test_get_collator(
-<<<<<<< HEAD
-=======
     make_trivial_tsv_file,
->>>>>>> c148eb8c
     arch,
     has_features,
     has_target,
     expected_separate_features,
-<<<<<<< HEAD
-    make_trivial_tsv_file,
-):
-=======
 ):
     filename = make_trivial_tsv_file
->>>>>>> c148eb8c
     config = dataconfig.DataConfig(
         features_col=3 if has_features else 0,
         target_col=2 if has_target else 0,
     )
-<<<<<<< HEAD
-    index = indexes.IndexFeatures if has_features else indexes.IndexNoFeatures
-    dataset = datasets.BaseDataset(make_trivial_tsv_file, config, index=index)
-=======
     dataset = datasets.get_dataset(filename, config)
->>>>>>> c148eb8c
     collator = collators.Collator(
         dataset,
         arch,
