--- conflicted
+++ resolved
@@ -530,7 +530,6 @@
         predictions, loss = self(batch)
         # Evaluation requires prediction as a tensor.
         predictions = self.convert_prediction(predictions)
-<<<<<<< HEAD
         # Gets a dict of all eval metrics for this batch.
         val_eval_items_dict = {
             evaluator.name: evaluator.evaluate(
@@ -542,20 +541,6 @@
             )
             for evaluator in self.evaluators
         }
-=======
-        # Processes for accuracy calculation.
-        val_eval_items_dict = {}
-        for evaluator in self.evaluators:
-            predictions = evaluator.finalize_predictions(
-                predictions, self.end_idx, self.pad_idx
-            )
-            golds = evaluator.finalize_golds(
-                batch.target.padded, self.end_idx, self.pad_idx
-            )
-            val_eval_items_dict[evaluator.name] = evaluator.get_eval_item(
-                predictions, golds, self.pad_idx
-            )
->>>>>>> a96100f4
         val_eval_items_dict.update({"val_loss": loss})
         return val_eval_items_dict
 
