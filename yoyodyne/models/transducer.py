"""Transducer model class."""

import math
from typing import Callable, Dict, List, Optional, Tuple

import numpy
import torch
from maxwell import actions
from torch import nn

from .. import data
from . import expert, lstm, modules


class TransducerEncoderDecoder(lstm.LSTMEncoderDecoder):
    """Transducer model with an LSTM backend.

    After:
        Makarov, P., and Clematide, S. 2018. Imitation learning for neural
        morphological string transduction. In Proceedings of the 2018
        Conference on Empirical Methods in Natural Language Processing, pages
        2877–2882.

    This uses a trained oracle for imitation learning edits.
    """

    expert: expert.Expert

    def __init__(
        self,
        expert,
        *args,
        **kwargs,
    ):
        """Initializes transducer model.

        Args:
            expert (expert.Expert): oracle that guides training for transducer.
            *args: passed to superclass.
            **kwargs: passed to superclass.
        """
        # Alternate outputs than dataset targets.
        kwargs["target_vocab_size"] = len(expert.actions)
        super().__init__(*args, **kwargs)
        # Model specific variables.
        self.expert = expert  # Oracle to train model.
        self.actions = self.expert.actions
        self.substitutions = self.actions.substitutions
        self.insertions = self.actions.insertions

    def get_decoder(self) -> modules.lstm.LSTMDecoder:
        return modules.lstm.LSTMDecoder(
            pad_idx=self.pad_idx,
            start_idx=self.start_idx,
            end_idx=self.end_idx,
<<<<<<< HEAD
            decoder_input_size=self.source_encoder.output_size
            + self.features_encoder.output_size
            if self.has_features_encoder
            else self.source_encoder.output_size,
            embeddings=self.embeddings,
            embedding_size=self.embedding_size,
            num_embeddings=self.vocab_size,
=======
            decoder_input_size=(
                self.source_encoder.output_size
                + self.features_encoder.output_size
                if self.has_features_encoder
                else self.source_encoder.output_size
            ),
            num_embeddings=self.target_vocab_size,
>>>>>>> f7f78d83
            dropout=self.dropout,
            bidirectional=False,
            layers=self.decoder_layers,
            hidden_size=self.hidden_size,
        )

    def forward(
        self,
        batch: data.PaddedBatch,
    ) -> Tuple[List[List[int]], torch.Tensor]:
        """Runs the encoder-decoder model.

        Args:
            batch (data.PaddedBatch).

        Returns:
            Tuple[List[List[int]], torch.Tensor] of encoded prediction values
                and loss tensor; due to transducer setup, prediction is
                performed during training, so these are returned.
        """
        encoder_out = self.source_encoder(batch.source)
        encoded = encoder_out.output[:, 1:, :]  # Ignores start symbol.
        source_padded = batch.source.padded[:, 1:]
        source_mask = batch.source.mask[:, 1:]
        # Start of decoding.

        if self.has_features_encoder:
            features_encoder_out = self.features_encoder(batch.features)
            features_encoded = features_encoder_out.output
            if features_encoder_out.has_hiddens:
                h_features, c_features = features_encoder_out.hiddens
                h_features = h_features.mean(dim=0, keepdim=True).expand(
                    self.decoder_layers, -1, -1
                )
                c_features = c_features.mean(dim=0, keepdim=True).expand(
                    self.decoder_layers, -1, -1
                )
                last_hiddens = h_features, c_features
            else:
                last_hiddens = self.init_hiddens(
                    source_mask.shape[0], self.decoder_layers
                )
            features_encoded = features_encoded.mean(dim=1, keepdim=True)
            encoded = torch.cat(
                (
                    encoded,
                    features_encoded.expand(-1, encoded.shape[1], -1),
                ),
                dim=2,
            )
        else:
            last_hiddens = self.init_hiddens(
                source_mask.shape[0], self.decoder_layers
            )
        prediction, loss = self.decode(
            encoded,
            last_hiddens,
            source_padded,
            source_mask,
            teacher_forcing=self.teacher_forcing if self.training else False,
            target=batch.target.padded if batch.target else None,
            target_mask=batch.target.mask,
        )
        return prediction, loss

    def decode(
        self,
        encoder_out: torch.Tensor,
        last_hiddens: Tuple[torch.Tensor, torch.Tensor],
        source: torch.Tensor,
        source_mask: torch.Tensor,
        teacher_forcing: bool,
        target: Optional[torch.Tensor] = None,
        target_mask: Optional[torch.Tensor] = None,
    ) -> Tuple[List[List[int]], torch.Tensor]:
        """Decodes a sequence given the encoded input.

        This essentially serves as a wrapper for looping decode_step.

        Args:
            encoder_out (torch.Tensor): input symbols of shape
                B x seq_len x emb_size.
            source (torch.Tensor): encoded source input.
            source_mask (torch.Tensor): mask for source input.
            teacher_forcing (bool): Whether or not to decode
                with teacher forcing. Determines whether or not to rollout
                optimal actions.
            target (torch.Tensor, optional): encoded target input.
            target_mask (torch.Tensor, optional): mask for target input.

        Returns:
            Tuple[List[List[int]], torch.Tensor]: encoded prediction values
                and loss tensor; due to transducer setup, prediction is
                performed during training, so these are returned.
        """
        batch_size = source_mask.size(dim=0)
        input_length = (~source_mask).sum(dim=1)
        # Initializing values.
        alignment = torch.zeros(
            batch_size, device=self.device, dtype=torch.int64
        )
        action_count = torch.zeros(
            batch_size, device=self.device, dtype=torch.int64
        )
        last_action = torch.full(
            (batch_size,), self.actions.beg_idx, device=self.device
        )
        loss = torch.zeros(batch_size, device=self.device)
        prediction = [[] for _ in range(batch_size)]
        # Converting encodings for prediction.
        if target is not None:
            # Target and source need to be integers for SED values.
            # Clips EOW (idx = -1) for source and target.
            source = [
                s[~smask].tolist()[:-1]
                for s, smask in zip(source, source_mask)
            ]
            target = [
                t[~tmask].tolist()[:-1]
                for t, tmask in zip(target, target_mask)
            ]
        for _ in range(self.max_target_length):
            # Checks if completed all sequences.
            not_complete = last_action != self.actions.end_idx
            if not any(not_complete):
                break
            # Proceeds to make new edit; new action for all current decoding.
            action_count = torch.where(
                not_complete.to(self.device), action_count + 1, action_count
            )
            # Decoding.
            decoder_output = self.decoder(
                last_action.unsqueeze(dim=1),
                last_hiddens,
                encoder_out,
                # To accomodate LSTMDecoder. See encoder_mask behavior.
                ~(alignment.unsqueeze(1) + 1),
            )
            decoded, last_hiddens = (
                decoder_output.output,
                decoder_output.hiddens,
            )
            logits = self.classifier(decoded).squeeze(dim=1)
            # If given targets, asks expert for optimal actions.
            optim_actions = (
                self.batch_expert_rollout(
                    source, target, alignment, prediction, not_complete
                )
                if target is not None
                else None
            )
            last_action = self.decode_action_step(
                logits,
                alignment,
                input_length,
                not_complete,
                optim_actions=optim_actions if teacher_forcing else None,
            )
            alignment = self.update_prediction(
                last_action, source, alignment, prediction
            )
            # If target, validation or training step loss required.
            if target is not None:
                log_sum_loss = self.log_sum_softmax_loss(logits, optim_actions)
                loss = torch.where(not_complete, log_sum_loss + loss, loss)
        avg_loss = torch.mean(loss / action_count)
        return prediction, -avg_loss

    def decode_action_step(
        self,
        logits: torch.Tensor,
        alignment: torch.Tensor,
        input_length: torch.Tensor,
        not_complete: torch.Tensor,
        optim_actions: Optional[torch.Tensor] = None,
    ) -> torch.Tensor:
        """Decodes logits to find edit action.

        Finds possible actions given remaining size of source input and masks
        logits for edit action decoding.

        Args:
            logits (torch.Tensor): logit values from decode_step of shape
                B x num_actions.
            alignment (torch.Tensor): index of encoding symbols for decoding,
                per item in batch of shape B x seq_len.
            input_length (torch.Tensor): length of each item in batch.
            not_complete (torch.Tensor): boolean values designating which items
                have not terminated edits.
            optim_actions (List[List[int]], optional): optimal actions
                determined by expert, present when loss is being calculated.

        Returns:
            torch.Tensor: chosen edit action.
        """
        # Finds valid actions given remaining input length.
        end_of_input = (input_length - alignment) <= 1  # 1 -> Last char.
        valid_actions = [
            self.compute_valid_actions(eoi) if nc else [self.actions.end_idx]
            for eoi, nc in zip(end_of_input, not_complete)
        ]
        # Masks invalid actions.
        logits = self.action_probability_mask(logits, valid_actions)
        return self.choose_action(logits, not_complete, optim_actions)

    def compute_valid_actions(self, end_of_input: bool) -> List[int]:
        """Gives all possible actions for remaining length of edits.

        Args:
            end_of_input (bool): indicates if this is the last input from
                string; if true, only insertions are available.

        Returns:
            List[actions.Edit]: actions known by transducer.
        """
        valid_actions = [self.actions.end_idx]
        valid_actions.extend(self.insertions)
        if not end_of_input:
            valid_actions.extend([self.actions.copy_idx, self.actions.del_idx])
            valid_actions.extend(self.substitutions)
        return valid_actions

    def action_probability_mask(
        self, logits: torch.Tensor, valid_actions: List[int]
    ) -> torch.Tensor:
        """Masks non-valid actions in logits."""
        with torch.no_grad():
            mask = torch.full(logits.shape, -math.inf, device=self.device)
            for row, action in zip(mask, valid_actions):
                row[action] = 0.0
            logits = mask + logits
        return logits

    def choose_action(
        self,
        logits: torch.Tensor,
        not_complete: torch.Tensor,
        optim_actions: Optional[List[List[int]]] = None,
    ) -> torch.Tensor:
        """Chooses transducer action from log_prob distribution.

        If training, uses dynamic oracle for selection.

        Args:
            log_probs (torch.Tensor): probability distribution of actions.
            not_complete (torch.Tensor): boolean tensor of batch length to
                indicate if each item in batch is complete.
            optim_actions (Optional[List[List[int]]]): optional encoded actions
                to use for action selection.

        Returns:
            torch.Tensor: action encodings.
        """
        # TODO: Merge logic into PyTorch methods.
        log_probs = nn.functional.log_softmax(logits, dim=1)
        if optim_actions is None:
            # Argmax decoding.
            next_action = [
                torch.argmax(probs, dim=0) if nc else self.actions.end_idx
                for probs, nc in zip(log_probs, not_complete)
            ]
        else:
            # Training with dynamic oracle; chooses from optimal actions.
            with torch.no_grad():
                if self.expert.explore():
                    # Action is picked by random exploration.
                    next_action = [
                        self.sample(probs) if nc else self.actions.end_idx
                        for probs, nc in zip(log_probs, not_complete)
                    ]
                else:
                    # Action is picked from optim_actions.
                    next_action = []
                    for action, probs, nc in zip(
                        optim_actions, log_probs, not_complete
                    ):
                        if nc:
                            optim_logs = probs[action]
                            idx = int(torch.argmax(optim_logs, 0))
                            next_action.append(action[idx])
                        else:  # Already complete, so skip.
                            next_action.append(self.actions.end_idx)
        return torch.tensor(next_action, device=self.device, dtype=torch.int)

    # TODO: Merge action classes to remove need for this method.
    @staticmethod
    def remap_actions(
        action_scores: Dict[actions.Edit, float]
    ) -> Dict[actions.Edit, float]:
        """Maps generative oracle's edit to conditional counterpart.

        Oracle edits are a distinct subclass from edits learned from samples.

        This will eventually be removed.

        Args:
            action_scores (Dict[actions.Edit, float]): weights for each action.

        Returns:
            Dict[actions.Edit, float]: edit action-weight pairs.
        """
        remapped_action_scores = {}
        for action, score in action_scores.items():
            if isinstance(action, actions.GenerativeEdit):
                remapped_action = action.conditional_counterpart()
            elif isinstance(action, actions.Edit):
                remapped_action = action
            else:
                raise expert.ActionError(
                    f"Unknown action: {action}, {score}, "
                    f"action_scores: {action_scores}"
                )
            remapped_action_scores[remapped_action] = score
        return remapped_action_scores

    def expert_rollout(
        self,
        source: List[int],
        target: List[int],
        alignment: int,
        prediction: List[int],
    ) -> List[int]:
        """Rolls out with optimal expert policy.

        Args:
            source (List[int]): input string.
            target (List[int]): target string.
            alignment (int): position in source to edit.
            prediction (List[str]): current prediction.

        Returns:
            List[int]: optimal action encodings.
        """
        raw_action_scores = self.expert.score(
            source,
            target,
            alignment,
            prediction,
            max_action_seq_len=self.max_target_length,
        )
        action_scores = self.remap_actions(raw_action_scores)
        optimal_value = min(action_scores.values())
        optimal_action = sorted(
            [
                self.actions.encode_unseen_action(action)
                for action, value in action_scores.items()
                if value == optimal_value
            ]
        )
        return optimal_action

    def batch_expert_rollout(
        self,
        source: List[List[int]],
        target: List[List[int]],
        alignment: torch.Tensor,
        prediction: List[List[int]],
        not_complete: torch.Tensor,
    ) -> List[List[int]]:
        """Performs expert rollout over batch."""
        return [
            (
                self.expert_rollout(s, t, align, pred)
                if nc
                else self.actions.end_idx
            )
            for s, t, align, pred, nc in zip(
                source, target, alignment, prediction, not_complete
            )
        ]

    def update_prediction(
        self,
        action: List[actions.Edit],
        source: List[int],
        alignment: torch.Tensor,
        prediction: List[List[str]],
    ) -> torch.Tensor:
        """Batch updates prediction and alignment information given actions.

        Args:
           action (List[actions.Edit]): valid actions, one per item in batch.
           source (List[int]): source strings, one per item in batch.
           alignment (torch.Tensor): index of current symbol for each item in
               batch.
           prediction (List[List[str]]): current predictions for each item in
               batch, one list of symbols per item.

        Return:
            torch.Tensor: new alignments for transduction.
        """
        alignment_update = torch.zeros(
            alignment.shape, device=self.device, dtype=torch.int64
        )
        for i in range(len(source)):
            a = self.actions.decode(action[i])
            if isinstance(a, actions.ConditionalCopy):
                symb = source[i][alignment[i]]
                prediction[i].append(symb)
                alignment_update[i] += 1
            elif isinstance(a, actions.ConditionalDel):
                alignment_update[i] += 1
            elif isinstance(a, actions.ConditionalIns):
                prediction[i].append(a.new)
            elif isinstance(a, actions.ConditionalSub):
                alignment_update[i] += 1
                prediction[i].append(a.new)
            elif isinstance(a, actions.End):
                prediction[i].append(self.end_idx)
            else:
                raise expert.ActionError(f"Unknown action: {action[i]}")
        return alignment + alignment_update

    @staticmethod
    def log_sum_softmax_loss(
        logits: torch.Tensor, optimal_actions: List[int]
    ) -> torch.Tensor:
        """Computes log loss.

        After:
            Riezler, S. Prescher, D., Kuhn, J. and Johnson, M. 2000.
            Lexicalized stochastic modeling of constraint-based grammars using
            log-linear measures and EM training. In Proceedings of the 38th
            Annual Meeting of the Association for Computational
            Linguistics, pages 480–487.
        """
        opt_act = [
            log[actions] for log, actions in zip(logits, optimal_actions)
        ]
        log_sum_exp_terms = torch.stack(
            [torch.logsumexp(act, dim=-1) for act in opt_act]
        )
        normalization_term = torch.logsumexp(logits, -1)
        return log_sum_exp_terms - normalization_term

    def _get_loss_func(
        self,
    ) -> Callable[[torch.Tensor, torch.Tensor], torch.Tensor]:
        # Prevents base construction of unused loss function.
        return None

    def training_step(self, batch: data.PaddedBatch, batch_idx: int) -> Dict:
        """Runs one step of training.

        This is called by the PL Trainer.

        Args:
            batch (data.PaddedBatch)
            batch_idx (int).

        Returns:
            torch.Tensor: loss.
        """
        # Forward pass produces loss by default.
        _, loss = self(batch)
        self.log(
            "train_loss",
            loss,
            batch_size=len(batch),
            on_step=False,
            on_epoch=True,
        )
        return loss

    def validation_step(self, batch: data.PaddedBatch, batch_idx: int) -> Dict:
        predictions, loss = self(batch)
        # Evaluation requires prediction as a tensor.
        predictions = self.convert_prediction(predictions)
        # Processes for accuracy calculation.
        predictions = self.evaluator.finalize_predictions(
            predictions, self.end_idx, self.pad_idx
        )
        val_eval_item = self.evaluator.get_eval_item(
            predictions, batch.target.padded, self.pad_idx
        )
        return {"val_eval_item": val_eval_item, "val_loss": loss}

    def predict_step(self, batch: Tuple[torch.tensor], batch_idx: int) -> Dict:
        predictions, _ = self.forward(
            batch,
        )
        # Evaluation requires prediction tensor.
        return self.convert_prediction(predictions)

    def convert_prediction(self, prediction: List[List[int]]) -> torch.Tensor:
        """Converts prediction values to tensor for evaluator compatibility."""
        max_len = len(max(prediction, key=len))
        for i, pred in enumerate(prediction):
            pad = [self.actions.end_idx] * (max_len - len(pred))
            pred.extend(pad)
            prediction[i] = torch.tensor(pred, dtype=torch.int)
        return torch.stack(prediction)

    def on_train_epoch_start(self) -> None:
        """Scheduler for oracle."""
        self.expert.roll_in_schedule(self.current_epoch)

    @staticmethod
    def sample(log_probs: torch.Tensor) -> torch.Tensor:
        """Samples an action from a log-probability distribution."""
        dist = torch.exp(log_probs)
        rand = numpy.random.rand()
        for action, p in enumerate(dist):
            rand -= p
            if rand <= 0:
                break
        return action

    @property
    def name(self) -> str:
        return "transducer"


# TODO: Implement beam decoding.<|MERGE_RESOLUTION|>--- conflicted
+++ resolved
@@ -53,23 +53,15 @@
             pad_idx=self.pad_idx,
             start_idx=self.start_idx,
             end_idx=self.end_idx,
-<<<<<<< HEAD
-            decoder_input_size=self.source_encoder.output_size
-            + self.features_encoder.output_size
-            if self.has_features_encoder
-            else self.source_encoder.output_size,
-            embeddings=self.embeddings,
-            embedding_size=self.embedding_size,
-            num_embeddings=self.vocab_size,
-=======
             decoder_input_size=(
                 self.source_encoder.output_size
                 + self.features_encoder.output_size
                 if self.has_features_encoder
                 else self.source_encoder.output_size
             ),
-            num_embeddings=self.target_vocab_size,
->>>>>>> f7f78d83
+            embeddings=self.embeddings,
+            embedding_size=self.embedding_size,
+            num_embeddings=self.vocab_size,
             dropout=self.dropout,
             bidirectional=False,
             layers=self.decoder_layers,
