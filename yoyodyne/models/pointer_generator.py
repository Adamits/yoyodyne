"""Pointer-generator model classes."""

import math
from typing import Optional, Tuple

import torch
from torch import nn

from .. import batches
from . import lstm, modules


class Error(Exception):
    pass


class GenerationProbability(nn.Module):
    """Calculates the generation probability for a pointer generator."""

    stdev = 1 / math.sqrt(100)

    W_attention: nn.Linear
    W_hs: nn.Linear
    W_inp: nn.Linear
    bias: nn.Parameter

    def __init__(
        self, embedding_size: int, hidden_size: int, attention_size: int
    ):
        """Initializes the generation probability operator.

        Args:
            embedding_size (int): embedding dimensions.
            hidden_size (int): decoder hidden state dimensions.
            attention_size (int): dimensions of combined encoder attentions.
        """
        super().__init__()
        self.W_attention = nn.Linear(attention_size, 1, bias=False)
        self.W_hs = nn.Linear(hidden_size, 1, bias=False)
        self.W_inp = nn.Linear(embedding_size, 1, bias=False)
        self.bias = nn.Parameter(torch.Tensor(1))
        self.bias.data.uniform_(-self.stdev, self.stdev)

    def forward(
        self,
        h_attention: torch.Tensor,
        decoder_hs: torch.Tensor,
        inp: torch.Tensor,
    ) -> torch.Tensor:
        # TODO(Adamits): improve documentation.
        """Computes Wh * ATTN_t + Ws * HIDDEN_t + Wy * Y_{t-1} + b.

        Args:
            h_attention (torch.Tensor): combined context vector over source and
                features of shape B x 1 x attention_size.
            decoder_hs (torch.Tensor): decoder hidden state of shape
                B x 1 x hidden_size.
            inp (torch.Tensor): decoder input of shape B x 1 x embedding_size.

        Returns:
            (torch.Tensor): generation probability of shape B.
        """
        # -> B x 1 x 1.
        p_gen = self.W_attention(h_attention) + self.W_hs(decoder_hs)
        p_gen += self.W_inp(inp) + self.bias.expand(h_attention.size(0), 1, -1)
        # -> B.
        p_gen = torch.sigmoid(p_gen.squeeze(1))
        return p_gen


class PointerGeneratorLSTMEncoderDecoder(lstm.LSTMEncoderDecoder):
    """Pointer-generator model with an LSTM backend and no features.

    After:
        See, A., Liu, P. J., and Manning, C. D. 2017. Get to the point:
        summarization with pointer-generator networks. In Proceedings of the
        55th Annual Meeting of the Association for Computational Linguistics
        (Volume 1: Long Papers), pages 1073-1083.
    """

    # Constructed inside __init__.
    geneneration_probability: GenerationProbability

    def __init__(self, *args, **kwargs):
        """Initializes the pointer-generator model with an LSTM backend."""
        super().__init__(*args, **kwargs)
        self._check_layer_sizes()
        # We use the inherited defaults for the source embeddings/encoder.
        # Overrides classifier to take larger input.
        if not self.has_features_encoder:
            self.classifier = nn.Linear(
                self.hidden_size + self.source_encoder.output_size,
                self.target_vocab_size,
            )
            self.generation_probability = GenerationProbability(  # noqa: E501
                self.embedding_size,
                self.hidden_size,
                self.source_encoder.output_size,
            )
        else:
            self.merge_h = nn.Linear(2 * self.hidden_size, self.hidden_size)
            self.merge_c = nn.Linear(2 * self.hidden_size, self.hidden_size)
            self.features_attention = modules.attention.Attention(
                self.features_encoder.output_size, self.hidden_size
            )
            self.classifier = nn.Linear(
                self.hidden_size
                + self.source_encoder.output_size
<<<<<<< HEAD
                + self.feature_encoder.output_size,
                self.target_vocab_size,
=======
                + self.features_encoder.output_size,
                self.output_size,
>>>>>>> 4720c48f
            )
            self.generation_probability = GenerationProbability(  # noqa: E501
                self.embedding_size,
                self.hidden_size,
                self.source_encoder.output_size
                + self.features_encoder.output_size,
            )

    def get_decoder(self) -> modules.lstm.LSTMAttentiveDecoder:
        return modules.lstm.LSTMAttentiveDecoder(
            pad_idx=self.pad_idx,
            start_idx=self.start_idx,
            end_idx=self.end_idx,
            decoder_input_size=self.source_encoder.output_size
            + self.features_encoder.output_size
            if self.has_features_encoder
            else self.source_encoder.output_size,
            num_embeddings=self.target_vocab_size,
            dropout=self.dropout,
            bidirectional=False,
            embedding_size=self.embedding_size,
            layers=self.decoder_layers,
            hidden_size=self.hidden_size,
            attention_input_size=self.source_encoder.output_size,
        )

    def _check_layer_sizes(self) -> None:
        """Checks that encoder and decoder layers are the same number.

        Raises:
            Error.
        """
        if self.encoder_layers != self.decoder_layers:
            msg = "encoder_layers needs to be the same as decoder_layers."
            msg += f" {self.encoder_layers} != {self.decoder_layers}."
            raise Error(msg)

    def decode_step(
        self,
        symbol: torch.Tensor,
        last_hiddens: Tuple[torch.Tensor, torch.Tensor],
        source_indices: torch.Tensor,
        source_enc: torch.Tensor,
        source_mask: torch.Tensor,
        features_enc: Optional[torch.Tensor] = None,
        features_mask: Optional[torch.Tensor] = None,
    ) -> Tuple[torch.Tensor, torch.Tensor]:
        """Runs a single step of the decoder.

        This predicts a distribution for one symbol.

        Args:
            symbol (torch.Tensor).
            last_hiddens (Tuple[torch.Tensor, torch.Tensor]).
            source_indices (torch.Tensor).
            source_enc (torch.Tensor).
            source_mask (torch.Tensor).
            features_enc (Optional[torch.Tensor]).
            features_mask (Optional[torch.Tensor]).

        Returns:
            Tuple[torch.Tensor, torch.Tensor].
        """
        embedded = self.decoder.embed(symbol)
        last_h0, last_c0 = last_hiddens
        context, attention_weights = self.decoder.attention(
            last_h0.transpose(0, 1), source_enc, source_mask
        )
        if self.has_features_encoder:
            features_context, _ = self.features_attention(
                last_h0.transpose(0, 1), features_enc, features_mask
            )
            # -> B x 1 x 4*hidden_size.
            context = torch.cat([context, features_context], dim=2)
        _, (h, c) = self.decoder.module(
            torch.cat((embedded, context), 2), (last_h0, last_c0)
        )
        # -> B x 1 x hidden_size
        hidden = h[-1, :, :].unsqueeze(1)
        output_probs = self.classifier(torch.cat([hidden, context], dim=2))
        output_probs = nn.functional.softmax(output_probs, dim=2)
        # -> B x 1 x target_vocab_size.
        ptr_probs = torch.zeros(
            symbol.size(0),
            self.target_vocab_size,
            device=self.device,
            dtype=attention_weights.dtype,
        ).unsqueeze(1)
        # Gets the attentions to the source in terms of the output generations.
        # These are the "pointer" distribution.
        # -> B x 1 x target_vocab_size.
        ptr_probs.scatter_add_(
            2, source_indices.unsqueeze(1), attention_weights
        )
        # Probability of generating (from output_probs).
        gen_probs = self.generation_probability(
            context, hidden, embedded
        ).unsqueeze(2)
        ptr_scores = (1 - gen_probs) * ptr_probs
        gen_scores = gen_probs * output_probs
        scores = gen_scores + ptr_scores
        # Puts scores in log space.
        scores = torch.log(scores)
        return scores, (h, c)

    def decode(
        self,
        source_enc: torch.Tensor,
        source_mask: torch.Tensor,
        source_indices: torch.Tensor,
        decoder_hiddens: torch.Tensor,
        teacher_forcing: bool,
        features_enc: Optional[torch.Tensor] = None,
        features_mask: Optional[torch.Tensor] = None,
        target: Optional[torch.Tensor] = None,
    ) -> torch.Tensor:
        """Decodes a sequence given the encoded input.

        Decodes until all sequences in a batch have reached [EOS] up to
        a specified length depending on the `target` args.

        Args:
            source_enc (torch.Tensor): batch of encoded input symbols.
            source_mask (torch.Tensor): mask for the batch of encoded input
                symbols.
            source_indices (torch.Tensor): Indices of the input for calculating
                pointer weights.
            decoder_hiddens (torch.Tensor): .
            teacher_forcing (bool): Whether or not to decode
                with teacher forcing.
            features_enc (torch.Tensor, optional): batch of encoded feaure
                symbols.
            features_mask (torch.Tensor, optional): mask for the batch of
                encoded feature symbols.
            target (torch.Tensor, optional): target symbols;  we
                decode up to `len(target)` symbols. If it is None, then we
                decode up to `self.max_target_length` symbols.

        Returns:
            torch.Tensor.
        """
        batch_size = source_enc.shape[0]
        # Feeds in the first decoder input, as a start tag.
        # -> B x 1
        decoder_input = (
            torch.tensor(
                [self.start_idx], device=self.device, dtype=torch.long
            )
            .repeat(batch_size)
            .unsqueeze(1)
        )
        predictions = []
        num_steps = (
            target.size(1) if target is not None else self.max_target_length
        )
        # Tracks when each sequence has decoded an EOS.
        finished = torch.zeros(batch_size, device=self.device)
        for t in range(num_steps):
            # pred: B x 1 x target_vocab_size.
            output, decoder_hiddens = self.decode_step(
                decoder_input,
                decoder_hiddens,
                source_indices,
                source_enc,
                source_mask,
                features_enc=features_enc,
                features_mask=features_mask,
            )
            predictions.append(output.squeeze(1))
            # In teacher forcing mode the next input is the gold symbol
            # for this step.
            if teacher_forcing:
                decoder_input = target[:, t].unsqueeze(1)
            # Otherwise we pass the top pred to the next timestep
            # (i.e., student forcing, greedy decoding).
            else:
                decoder_input = self._get_predicted(output)
                # Tracks which sequences have decoded an EOS.
                finished = torch.logical_or(
                    finished, (decoder_input == self.end_idx)
                )
                # Breaks when all batches predicted an EOS symbol.
                # If we have a target (and are thus computing loss),
                # we only break when we have decoded at least the the
                # same number of steps as the target length.
                if finished.all():
                    if target is None or decoder_input.size(-1) >= target.size(
                        -1
                    ):
                        break
        predictions = torch.stack(predictions).transpose(0, 1)
        return predictions

    def forward(
        self,
        batch: batches.PaddedBatch,
    ) -> torch.Tensor:
        """Runs the encoder-decoder.

        Args:
            batch (batches.PaddedBatch).

        Returns:
            torch.Tensor.
        """
        encoder_output = self.source_encoder(batch.source)
        source_encoded = encoder_output.output
        if encoder_output.has_hiddens:
            h_source, c_source = encoder_output.hiddens
            last_hiddens = self._reshape_hiddens(
                h_source,
                c_source,
                self.source_encoder.layers,
                self.source_encoder.num_directions,
            )
        else:
            last_hiddens = self.init_hiddens(
                len(batch), self.source_encoder.layers
            )
        if not self.has_features_encoder:
            if self.beam_width is not None and self.beam_width > 1:
                # predictions = self.beam_decode(
                # batch_size, x_mask, encoder_out, beam_width=self.beam_width
                # )
                raise NotImplementedError
            else:
                predictions = self.decode(
                    source_encoded,
                    batch.source.mask,
                    batch.source.padded,
                    last_hiddens,
                    self.teacher_forcing if self.training else False,
                    target=batch.target.padded if batch.target else None,
                )
        else:
            features_encoder_output = self.features_encoder(batch.features)
            features_encoded = features_encoder_output.output
            if features_encoder_output.has_hiddens:
                h_features, c_features = features_encoder_output.hiddens
                h_features, c_features = self._reshape_hiddens(
                    h_features,
                    c_features,
                    self.features_encoder.layers,
                    self.features_encoder.num_directions,
                )
            else:
                h_features, c_features = self.init_hiddens(
                    len(batch), self.source_encoder.layers
                )
                predictions = self.decode(
                    source_encoded,
                    batch.source.mask,
                    batch.source.padded,
                    last_hiddens,
                    self.teacher_forcing if self.training else False,
                    features_enc=features_encoded,
                    features_mask=batch.features.mask,
                    target=batch.target.padded if batch.target else None,
                )
        return predictions

    @staticmethod
    def _reshape_hiddens(
        H: torch.Tensor, C: torch.Tensor, layers: int, num_directions: int
    ) -> Tuple[torch.Tensor, torch.Tensor]:
        H = H.view(layers, num_directions, H.size(1), H.size(2)).sum(axis=1)
        C = C.view(layers, num_directions, C.size(1), C.size(2)).sum(axis=1)
        return (H, C)<|MERGE_RESOLUTION|>--- conflicted
+++ resolved
@@ -106,13 +106,8 @@
             self.classifier = nn.Linear(
                 self.hidden_size
                 + self.source_encoder.output_size
-<<<<<<< HEAD
                 + self.feature_encoder.output_size,
                 self.target_vocab_size,
-=======
-                + self.features_encoder.output_size,
-                self.output_size,
->>>>>>> 4720c48f
             )
             self.generation_probability = GenerationProbability(  # noqa: E501
                 self.embedding_size,
