--- conflicted
+++ resolved
@@ -408,11 +408,6 @@
             "interval": "step",
             "frequency": 1,
         }
-<<<<<<< HEAD
-        # For reduce on plateau min, we want to reduce when val loss stops decreasing.
-        if self.scheduler == "reduceonplateau" and self.scheduler_kwargs.get("reduceonplateau_mode") == "min":
-            scheduler_cfg.update({"monitor": "val_loss"})
-=======
         # When using `reduceonplateau_mode loss`, we reduce when validation
         # loss stops decreasing. When using `reduceonplateau_mode accuracy`,
         # we reduce when validation accuracy stops increasing.
@@ -430,8 +425,7 @@
                 scheduler_cfg["monitor"] = "val_accuracy"
             else:
                 raise Error(f"reduceonplateau mode not found: {mode}")
->>>>>>> 023d5537
-        return [scheduler_cfg]
+            return [scheduler_cfg]
 
     def _get_loss_func(
         self,
