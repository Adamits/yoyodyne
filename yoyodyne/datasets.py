"""Dataset classes."""

import os
import pickle
from typing import Any, Dict, List, Optional, Set, Tuple

import torch
from torch.utils import data

from . import dataconfig, special


class DatasetNoFeatures(data.Dataset):
    """Dataset object without feature column."""

    filename: str
    config: dataconfig.DataConfig
    source_symbol2i: Dict[str, int]
    source_i2symbol: List[str]
    target_symbol2i: Dict[str, int]
    target_i2symbol: List[str]

    def __init__(
        self,
        filename,
        config,
    ):
        """Initializes the dataset.

        Args:
            filename (str): input filename.
            config (dataconfig.DataConfig): dataset configuration.
        """
        super().__init__()
        self.config = config
        self.samples = list(self.config.samples(filename))
        self._make_indices()

    def _make_indices(self) -> None:
        """Generates Dicts for encoding/decoding symbols as unique indices."""
        # Ensures the idx of special symbols are identical in both vocabs.
        special_vocabulary = special.SPECIAL.copy()
        target_vocabulary: Set[str] = set()
        source_vocabulary: Set[str] = set()
        if self.config.has_targets:
            for source, target in self.samples:
                source_vocabulary.update(source)
                target_vocabulary.update(target)
            if self.config.tied_vocabulary:
                source_vocabulary.update(target_vocabulary)
                target_vocabulary.update(source_vocabulary)
        else:
            for source in self.samples:
                source_vocabulary.update(source)
        self.source_symbol2i = {
            c: i
            for i, c in enumerate(
                special_vocabulary + sorted(source_vocabulary)
            )
        }
        self.source_i2symbol = list(self.source_symbol2i.keys())
        self.target_symbol2i = {
            c: i
            for i, c in enumerate(
                special_vocabulary + sorted(target_vocabulary)
            )
        }
        self.target_i2symbol = list(self.target_symbol2i.keys())

    @staticmethod
    def _write_pkl(obj: Any, path: str) -> None:
        """Writes pickled object to path.

        Args:
            obj (Any): the object to be written.
            path (str): output path.
        """
        with open(path, "wb") as sink:
            pickle.dump(obj, sink)

    @staticmethod
    def _read_pkl(path: str) -> Any:
        """Reads a pickled object from the path.

        Args:
            path (str): input path.

        Returns:
            Any: the object read.
        """
        with open(path, "rb") as source:
            return pickle.load(source)

    def write_index(self, outdir: str, filename: str) -> None:
        """Saves character mappings.

        Args:
            outdir (str): output directory.
            filename (str): output filename.
        """
        vocab = {
            "source_symbol2i": self.source_symbol2i,
            "source_i2symbol": self.source_i2symbol,
            "target_symbol2i": self.target_symbol2i,
            "target_i2symbol": self.target_i2symbol,
        }
        self._write_pkl(
            vocab,
            os.path.join(outdir, f"{filename}_vocab.pkl"),
        )

    def load_index(self, indir: str, filename: str) -> None:
        """Loads character mappings.

        Args:
            indir (str): input directory.
            filename (str): input filename.
        """
        vocab = self._read_pkl(os.path.join(indir, f"{filename}_vocab.pkl"))
        self.source_symbol2i = vocab["source_symbol2i"]
        self.source_i2symbol = vocab["source_i2symbol"]
        self.target_symbol2i = vocab["target_symbol2i"]
        self.target_i2symbol = vocab["target_i2symbol"]

    def encode(
        self,
        symbol2i: Dict,
        word: List[str],
        add_start_tag: bool = True,
        add_end_tag: bool = True,
    ) -> torch.Tensor:
        """Encodes a sequence as a tensor of indices with word boundary IDs.

        Args:
            symbol2i (Dict).
            word (List[str]): word to be encoded.
            unk (int): default idx to return if symbol is outside symbol2i.
            add_start_tag (bool, optional): whether the sequence should be
                prepended with a start tag.
            add_end_tag (bool, optional): whether the sequence should be
                prepended with a end tag.

        Returns:
            torch.Tensor: the encoded tensor.
        """
        sequence = []
        if add_start_tag:
            sequence.append(special.START)
        sequence.extend(word)
        if add_end_tag:
            sequence.append(special.END)
        return torch.LongTensor(
            [symbol2i.get(symbol, self.unk_idx) for symbol in sequence]
        )

    def _decode(
        self,
        indices: torch.Tensor,
        decoder: List[str],
        symbols: bool,
        special: bool,
    ) -> List[List[str]]:
        """Decodes the tensor of indices into characters.

        Args:
            indices (torch.Tensor): 2d tensor of indices.
            decoder (List[str]): decoding lookup table.
            symbols (bool): whether to include the regular symbols when
                decoding the string.
            special (bool): whether to include the special symbols when
                decoding the string.

        Returns:
            List[List[str]]: decoded symbols.
        """

        def include(c: int) -> bool:
            """Whether to include the symbol when decoding.

            Args:
                c (int): a single symbol index.

            Returns:
                bool: if True, include the symbol.
            """
            include = False
            is_special_char = c in self.special_idx
            if special:
                include |= is_special_char
            if symbols:
                # Symbols will be anything that is not SPECIAL.
                include |= not is_special_char
            return include

        decoded = []
        for index in indices.cpu().numpy():
            decoded.append([decoder[c] for c in index if include(c)])
        return decoded

    def decode_source(
        self,
        indices: torch.Tensor,
        symbols: bool = True,
        special: bool = True,
    ) -> List[List[str]]:
        """Given a tensor of source indices, returns a list of characters.

        Args:
            indices (torch.Tensor): 2d tensor of indices.
            symbols (bool, optional): whether to include the regular symbols
                alphabet when decoding the string.
            special (bool, optional): whether to include the special symbols
                when decoding the string.

        Returns:
            List[List[str]]: decoded symbols.
        """
        return self._decode(
            indices,
            decoder=self.source_i2symbol,
            symbols=symbols,
            special=special,
        )

    def decode_target(
        self,
        indices: torch.Tensor,
        symbols: bool = True,
        special: bool = True,
    ) -> List[List[str]]:
        """Given a tensor of target indices, returns a list of characters.

        Args:
            indices (torch.Tensor): 2d tensor of indices.
            symbols (bool, optional): whether to include the regular symbols
                alphabet when decoding the string.
            special (bool, optional): whether to include the special symbols
                when decoding the string.

        Returns:
            List[List[str]]: decoded symbols.
        """
        return self._decode(
            indices,
            decoder=self.target_i2symbol,
            symbols=symbols,
            special=special,
        )

    @property
    def source_vocab_size(self) -> int:
        return len(self.source_symbol2i)

    @property
    def target_vocab_size(self) -> int:
        return len(self.target_symbol2i)

    @property
    def pad_idx(self) -> int:
        return self.source_symbol2i[special.PAD]

    @property
    def start_idx(self) -> int:
        return self.source_symbol2i[special.START]

    @property
    def end_idx(self) -> int:
        return self.source_symbol2i[special.END]

    @property
    def unk_idx(self) -> int:
        return self.source_symbol2i[special.UNK]

    @property
    def special_idx(self) -> Set[int]:
        """The set of indexes for all `special` symbols."""
        return {self.unk_idx, self.pad_idx, self.start_idx, self.end_idx}

    def __len__(self) -> int:
        return len(self.samples)

    def __getitem__(
        self, idx: int
    ) -> Tuple[torch.Tensor, Optional[torch.Tensor]]:
        """Retrieves item by index.

        Args:
            idx (int).

        Returns:
            Tuple[torch.Tensor, torch.Tensor]: source/target sample to be
                consumed by the model.
        """
        source, target = self.samples[idx]
        source_encoded = self.encode(self.source_symbol2i, source)
        target_encoded = (
            self.encode(self.target_symbol2i, target, add_start_tag=False)
            if self.config.has_targets
            else None
        )
        return source_encoded, target_encoded


class DatasetFeatures(DatasetNoFeatures):
    """Dataset object with feature column."""

<<<<<<< HEAD
    This accepts an additional secondary input of feature labels. Features are
    specified in a similar way to source and target.
    """

=======
>>>>>>> 89f8bb8b
    features_idx: int

    def _make_indices(self) -> None:
        """Generates unique indices dictionaries.

        Same as in superclass, but also handles features.
        """
        # Ensures the idx of special symbols are identical in both vocabs.
        special_vocabulary = special.SPECIAL.copy()
        source_vocabulary: Set[str] = set()
        features_vocabulary: Set[str] = set()
        target_vocabulary: Set[str] = set()
        if self.config.has_targets:
            for source, features, target in self.samples:
                source_vocabulary.update(source)
                features_vocabulary.update(features)
                target_vocabulary.update(target)
            if self.config.tied_vocabulary:
                source_vocabulary.update(target_vocabulary)
                target_vocabulary.update(source_vocabulary)
        else:
            for source, features in self.samples:
                source_vocabulary.update(source)
                features_vocabulary.update(features)
        source_vocabulary = special_vocabulary + sorted(source_vocabulary)
        # Source and features vocab share embedding dict.
        # features_idx assists in indexing features.
        self.features_idx = len(source_vocabulary)
        self.source_symbol2i = {
            c: i
            for i, c in enumerate(
                source_vocabulary + sorted(features_vocabulary)
            )
        }
        self.source_i2symbol = list(self.source_symbol2i.keys())
        self.target_symbol2i = {
            c: i
            for i, c in enumerate(
                special_vocabulary + sorted(target_vocabulary)
            )
        }
        self.target_i2symbol = list(self.target_symbol2i.keys())

    def __getitem__(
        self, idx: int
    ) -> Tuple[torch.Tensor, torch.Tensor, Optional[torch.Tensor]]:
        """Retrieves item by index.

        Args:
            idx (int).

        Returns:
            Tuple[torch.Tensor, torch.Tensor, torch.Tensor]:
                source/features/target sample to be consumed by the model.
        """
        source, features, target = self.samples[idx]
        source_encoded = self.encode(self.source_symbol2i, source)
        features_encoded = self.encode(
            self.source_symbol2i,
            features,
            add_start_tag=False,
            add_end_tag=False,
        )
        target_encoded = (
            self.encode(self.target_symbol2i, target, add_start_tag=False)
            if self.config.has_targets
            else None
        )
        return source_encoded, features_encoded, target_encoded

    def decode_source(
        self,
        indices: torch.Tensor,
        symbols: bool = True,
        special: bool = True,
    ) -> List[List[str]]:
        """Given a tensor of source indices, returns a list of characters.

        Overriding to prevent use of features encoding.

        Args:
            indices (torch.Tensor): 2d tensor of indices.
            symbols (bool, optional): whether to include the regular symbols
                when decoding the string.
            special (bool, optional): whether to include the special symbols
                when decoding the string.

        Returns:
            List[List[str]]: decoded symbols.
        """
        # Masking features vocab.
        indices = torch.where(
            indices < self.features_idx, indices, self.pad_idx
        )
        return self._decode(
            indices,
            decoder=self.source_i2symbol,
            symbols=symbols,
            special=special,
        )

    def decode_features(
        self,
        indices: torch.Tensor,
        symbols: bool = True,
        special: bool = True,
    ) -> List[List[str]]:
        """Given a tensor of feature indices, returns a list of characters.

        This is simply an alias for using decode_source for features that
        manages the use of a separate SPECIAL vocabulary for features.

        Args:
            indices (torch.Tensor): 2d tensor of indices.
            symbols (bool, optional): whether to include the regular symbols
                when decoding the string.
            special (bool, optional): whether to include the special symbols
                when decoding the string.

        Returns:
            List[List[str]]: decoded symbols.
        """
        # Masking source vocab.
        indices = torch.where(
            (indices >= self.features_idx) | (indices < len(self.special_idx)),
            indices,
            self.pad_idx,
        )
        return self._decode(
            indices,
            decoder=self.source_i2symbol,
            symbols=symbols,
            special=special,
        )

    @property
    def features_vocab_size(self) -> int:
        return len(self.source_symbol2i) - self.features_idx

    def write_index(self, outdir: str, filename: str) -> None:
        # Overwrites method to save features encoding.
        vocab = {
            "source_symbol2i": self.source_symbol2i,
            "source_i2symbol": self.source_i2symbol,
            "target_symbol2i": self.target_symbol2i,
            "target_i2symbol": self.target_i2symbol,
            "features_idx": self.features_idx,
        }
        self._write_pkl(
            vocab,
            os.path.join(outdir, f"{filename}_vocab.pkl"),
        )

    def load_index(self, indir: str, filename: str) -> None:
        # Overwrites method to load features encoding.
        vocab = self._read_pkl(os.path.join(indir, f"{filename}_vocab.pkl"))
        self.source_symbol2i = vocab["source_symbol2i"]
        self.source_i2symbol = vocab["source_i2symbol"]
        self.target_symbol2i = vocab["target_symbol2i"]
        self.target_i2symbol = vocab["target_i2symbol"]
        self.features_idx = vocab["features_idx"]


def get_dataset_cls(include_features: bool) -> data.Dataset:
    """Dataset factory.

    Args:
        include_features (bool).

    Returns:
        data.Dataset: the desired dataset class.
    """
    return DatasetFeatures if include_features else DatasetNoFeatures<|MERGE_RESOLUTION|>--- conflicted
+++ resolved
@@ -304,13 +304,6 @@
 class DatasetFeatures(DatasetNoFeatures):
     """Dataset object with feature column."""
 
-<<<<<<< HEAD
-    This accepts an additional secondary input of feature labels. Features are
-    specified in a similar way to source and target.
-    """
-
-=======
->>>>>>> 89f8bb8b
     features_idx: int
 
     def _make_indices(self) -> None:
