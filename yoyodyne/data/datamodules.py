"""Data modules."""

from typing import Iterable, Optional

import lightning
from torch.utils import data

from .. import defaults, util
from . import collators, datasets, indexes, mappers, tsv


class DataModule(lightning.LightningDataModule):
    """Data module.

    This class is initialized by the LightningCLI interface. It manages all
    data loading steps.

    Args:
        model_dir: Path for checkpoints, indexes, and logs.
        predict

    """

<<<<<<< HEAD
    predict: Optional[str]
    test: Optional[str]
    train: Optional[str]
    val: Optional[str]
    parser: tsv.TsvParser
    separate_features: bool
=======
    train: Optional[str]
    val: Optional[str]
    predict: Optional[str]
    test: Optional[str]
    parser: tsv.TsvParser
>>>>>>> 3e1c4cd6
    batch_size: int
    index: indexes.Index
    collator: collators.Collator

    def __init__(
        self,
        # Paths.
        *,
        model_dir: str,
<<<<<<< HEAD
        predict=None,
        train=None,
        test=None,
        val=None,
        # TSV parsing options.
=======
        train=None,
        val=None,
        predict=None,
        test=None,
        # TSV parsing arguments.
>>>>>>> 3e1c4cd6
        source_col: int = defaults.SOURCE_COL,
        features_col: int = defaults.FEATURES_COL,
        target_col: int = defaults.TARGET_COL,
        source_sep: str = defaults.SOURCE_SEP,
        features_sep: str = defaults.FEATURES_SEP,
        target_sep: str = defaults.TARGET_SEP,
<<<<<<< HEAD
        # Modeling options.
        separate_features: bool = False,
        tie_embeddings: bool = defaults.TIE_EMBEDDINGS,
        # Other.
=======
        # Collator options.
>>>>>>> 3e1c4cd6
        batch_size: int = defaults.BATCH_SIZE,
        max_source_length: int = defaults.MAX_SOURCE_LENGTH,
        max_target_length: int = defaults.MAX_TARGET_LENGTH,
<<<<<<< HEAD
=======
        tie_embeddings: bool = defaults.TIE_EMBEDDINGS,
        # Indexing.
        index: Optional[indexes.Index] = None,
>>>>>>> 3e1c4cd6
    ):
        super().__init__()
        self.train = train
        self.val = val
        self.predict = predict
        self.test = test
        self.parser = tsv.TsvParser(
            source_col=source_col,
            features_col=features_col,
            target_col=target_col,
            source_sep=source_sep,
            features_sep=features_sep,
            target_sep=target_sep,
            tie_embeddings=tie_embeddings,
        )
<<<<<<< HEAD
        self.separate_features = separate_features
=======
>>>>>>> 3e1c4cd6
        self.batch_size = batch_size
        # If the training data is specified, it is used to create (or recreate)
        # the index; if not specified it is read from the model directory.
        self.index = (
            self._make_index(model_dir, tie_embeddings)
            if self.train
            else indexes.Index.read(model_dir)
        )
        self.collator = collators.Collator(
            has_features=self.has_features,
            has_target=self.has_target,
            separate_features=separate_features,
            max_source_length=max_source_length,
            max_target_length=max_target_length,
        )

    def _make_index(
        self, model_dir: str, tie_embeddings: bool
    ) -> indexes.Index:
<<<<<<< HEAD
        source_vocabulary = set()
        features_vocabulary = set() if self.has_features else None
        target_vocabulary = set() if self.has_target else None
=======
        # Computes index.
        source_vocabulary: Set[str] = set()
        features_vocabulary: Set[str] = set()
        target_vocabulary: Set[str] = set()
>>>>>>> 3e1c4cd6
        if self.has_features:
            if self.has_target:
                for source, features, target in self.parser.samples(
                    self.train
                ):
                    source_vocabulary.update(source)
                    features_vocabulary.update(features)
                    target_vocabulary.update(target)
            else:
                for source, features in self.parser.samples(self.train):
                    source_vocabulary.update(source)
                    features_vocabulary.update(features)
        elif self.has_target:
            for source, target in self.parser.samples(self.train):
                source_vocabulary.update(source)
                target_vocabulary.update(target)
        else:
            for source in self.parser.samples(self.train):
                source_vocabulary.update(source)
        index = indexes.Index(
<<<<<<< HEAD
            source_vocabulary=source_vocabulary,
=======
            source_vocabulary=sorted(source_vocabulary),
>>>>>>> 3e1c4cd6
            features_vocabulary=(
                features_vocabulary if features_vocabulary else None
            ),
<<<<<<< HEAD
            target_vocabulary=target_vocabulary if target_vocabulary else None,
            tie_embeddings=tie_embeddings,
        )
        # Writes it to the model directory.
        index.write(model_dir)
        return index

    # Logging.
=======
            tie_embeddings=tie_embeddings,
        )
        index.write(model_dir)
        return index
>>>>>>> 3e1c4cd6

    @staticmethod
    def pprint(vocabulary: Iterable) -> str:
        """Prints the vocabulary for debugging adn logging purposes."""
        return ", ".join(f"{symbol!r}" for symbol in vocabulary)

    def log_vocabularies(self) -> None:
        """Logs this module's vocabularies."""
        util.log_info(
            f"Source vocabulary: {self.pprint(self.index.source_vocabulary)}"
        )
        if self.has_features:
            util.log_info(
                f"Features vocabulary: "
                f"{self.pprint(self.index.features_vocabulary)}"
            )
        if self.has_target:
            util.log_info(
                f"Target vocabulary: "
                f"{self.pprint(self.index.target_vocabulary)}"
            )

<<<<<<< HEAD
    # Properties.

=======
>>>>>>> 3e1c4cd6
    @property
    def has_features(self) -> bool:
        return self.parser.has_features

    @property
    def has_target(self) -> bool:
        return self.parser.has_target

<<<<<<< HEAD
    @property
    def source_vocab_size(self) -> int:
        if self.separate_features:
            return self.index.source_vocab_size
        else:
            return (
                self.index.source_vocab_size + self.index.features_vocab_size
            )
=======
    def _dataset(self, path: str) -> datasets.Dataset:
        return datasets.Dataset(
            list(self.parser.samples(path)),
            self.index,
            self.parser,
        )
>>>>>>> 3e1c4cd6

    # Required API.

    def train_dataloader(self) -> data.DataLoader:
        assert self.train is not None, "no train path"
        return data.DataLoader(
            self._dataset(self.train),
            collate_fn=self.collator,
            batch_size=self.batch_size,
            shuffle=True,
            num_workers=1,
            persistent_workers=True,
        )

    def val_dataloader(self) -> data.DataLoader:
        assert self.val is not None, "no val path"
        return data.DataLoader(
            self._dataset(self.val),
            collate_fn=self.collator,
            batch_size=self.batch_size,
            shuffle=False,
            num_workers=1,
            persistent_workers=True,
        )

    def predict_dataloader(self) -> data.DataLoader:
        assert self.predict is not None, "no predict path"
        return data.DataLoader(
            self._dataset(self.predict),
            collate_fn=self.collator,
            batch_size=self.batch_size,
            shuffle=False,
            num_workers=1,
            persistent_workers=True,
        )

    def test_dataloader(self) -> data.DataLoader:
        assert self.test is not None, "no test path"
        return data.DataLoader(
            self._dataset(self.test),
            collate_fn=self.collator,
            batch_size=self.batch_size,
            shuffle=False,
            num_workers=1,
            persistent_workers=True,
        )

    def _dataset(self, path: str) -> datasets.Dataset:
        return datasets.Dataset(
            list(self.parser.samples(path)),
            mappers.Mapper(self.index),
            self.parser,
        )<|MERGE_RESOLUTION|>--- conflicted
+++ resolved
@@ -21,20 +21,11 @@
 
     """
 
-<<<<<<< HEAD
-    predict: Optional[str]
-    test: Optional[str]
-    train: Optional[str]
-    val: Optional[str]
-    parser: tsv.TsvParser
-    separate_features: bool
-=======
     train: Optional[str]
     val: Optional[str]
     predict: Optional[str]
     test: Optional[str]
     parser: tsv.TsvParser
->>>>>>> 3e1c4cd6
     batch_size: int
     index: indexes.Index
     collator: collators.Collator
@@ -44,42 +35,24 @@
         # Paths.
         *,
         model_dir: str,
-<<<<<<< HEAD
-        predict=None,
-        train=None,
-        test=None,
-        val=None,
-        # TSV parsing options.
-=======
         train=None,
         val=None,
         predict=None,
         test=None,
         # TSV parsing arguments.
->>>>>>> 3e1c4cd6
         source_col: int = defaults.SOURCE_COL,
         features_col: int = defaults.FEATURES_COL,
         target_col: int = defaults.TARGET_COL,
         source_sep: str = defaults.SOURCE_SEP,
         features_sep: str = defaults.FEATURES_SEP,
         target_sep: str = defaults.TARGET_SEP,
-<<<<<<< HEAD
         # Modeling options.
         separate_features: bool = False,
         tie_embeddings: bool = defaults.TIE_EMBEDDINGS,
         # Other.
-=======
-        # Collator options.
->>>>>>> 3e1c4cd6
         batch_size: int = defaults.BATCH_SIZE,
         max_source_length: int = defaults.MAX_SOURCE_LENGTH,
         max_target_length: int = defaults.MAX_TARGET_LENGTH,
-<<<<<<< HEAD
-=======
-        tie_embeddings: bool = defaults.TIE_EMBEDDINGS,
-        # Indexing.
-        index: Optional[indexes.Index] = None,
->>>>>>> 3e1c4cd6
     ):
         super().__init__()
         self.train = train
@@ -95,10 +68,7 @@
             target_sep=target_sep,
             tie_embeddings=tie_embeddings,
         )
-<<<<<<< HEAD
         self.separate_features = separate_features
-=======
->>>>>>> 3e1c4cd6
         self.batch_size = batch_size
         # If the training data is specified, it is used to create (or recreate)
         # the index; if not specified it is read from the model directory.
@@ -118,16 +88,9 @@
     def _make_index(
         self, model_dir: str, tie_embeddings: bool
     ) -> indexes.Index:
-<<<<<<< HEAD
-        source_vocabulary = set()
-        features_vocabulary = set() if self.has_features else None
-        target_vocabulary = set() if self.has_target else None
-=======
-        # Computes index.
         source_vocabulary: Set[str] = set()
         features_vocabulary: Set[str] = set()
         target_vocabulary: Set[str] = set()
->>>>>>> 3e1c4cd6
         if self.has_features:
             if self.has_target:
                 for source, features, target in self.parser.samples(
@@ -148,29 +111,18 @@
             for source in self.parser.samples(self.train):
                 source_vocabulary.update(source)
         index = indexes.Index(
-<<<<<<< HEAD
             source_vocabulary=source_vocabulary,
-=======
-            source_vocabulary=sorted(source_vocabulary),
->>>>>>> 3e1c4cd6
             features_vocabulary=(
                 features_vocabulary if features_vocabulary else None
             ),
-<<<<<<< HEAD
             target_vocabulary=target_vocabulary if target_vocabulary else None,
-            tie_embeddings=tie_embeddings,
+              tie_embeddings=tie_embeddings,
         )
         # Writes it to the model directory.
         index.write(model_dir)
         return index
 
     # Logging.
-=======
-            tie_embeddings=tie_embeddings,
-        )
-        index.write(model_dir)
-        return index
->>>>>>> 3e1c4cd6
 
     @staticmethod
     def pprint(vocabulary: Iterable) -> str:
@@ -193,11 +145,8 @@
                 f"{self.pprint(self.index.target_vocabulary)}"
             )
 
-<<<<<<< HEAD
     # Properties.
 
-=======
->>>>>>> 3e1c4cd6
     @property
     def has_features(self) -> bool:
         return self.parser.has_features
@@ -206,7 +155,6 @@
     def has_target(self) -> bool:
         return self.parser.has_target
 
-<<<<<<< HEAD
     @property
     def source_vocab_size(self) -> int:
         if self.separate_features:
@@ -215,14 +163,6 @@
             return (
                 self.index.source_vocab_size + self.index.features_vocab_size
             )
-=======
-    def _dataset(self, path: str) -> datasets.Dataset:
-        return datasets.Dataset(
-            list(self.parser.samples(path)),
-            self.index,
-            self.parser,
-        )
->>>>>>> 3e1c4cd6
 
     # Required API.
 
