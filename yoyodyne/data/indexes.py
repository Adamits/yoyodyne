--- conflicted
+++ resolved
@@ -89,11 +89,7 @@
     # Serialization support.
 
     @classmethod
-<<<<<<< HEAD
-    def read(cls, model_dir: str) -> "Index":
-=======
     def read(cls, model_dir: str, experiment: str) -> Index:
->>>>>>> 00e64c87
         """Loads index.
 
         Args:
